package protocol

import (
	"fmt"
	"io"
)

func ReadResponse(
	r io.Reader,
	apiKey ApiKey,
	apiVersion int16,
) (correlationID int32, msg Message, err error) {
	if i := int(apiKey); i < 0 || i >= len(apiTypes) {
		err = fmt.Errorf("unsupported api key: %d", i)
		return
	}

	t := &apiTypes[apiKey]
	if t == nil {
		err = fmt.Errorf("unsupported api: %s", apiNames[apiKey])
		return
	}

	minVersion := t.minVersion()
	maxVersion := t.maxVersion()

	if apiVersion < minVersion || apiVersion > maxVersion {
		err = fmt.Errorf(
			"unsupported %s version: v%d not in range v%d-v%d",
			apiKey,
			apiVersion,
			minVersion,
			maxVersion,
		)
		return
	}

	d := &decoder{reader: r, remain: 4}
	size := d.readInt32()

	if err = d.err; err != nil {
		err = dontExpectEOF(err)
		return
	}

	d.remain = int(size)
	correlationID = d.readInt32()

	res := &t.responses[apiVersion-minVersion]

	if res.flexible {
<<<<<<< HEAD
		// In the flexible case, there's room for tagged fields at the end
		// of the response header. However, we don't currently implement
		// anything to decode them.
		tagBufferSize := int(d.readUnsignedVarInt())
		if tagBufferSize > 0 {
			d.read(tagBufferSize)
=======
		// In the flexible case, there's a tag buffer at the end of the response header
		taggedCount := int(d.readUnsignedVarInt())
		for i := 0; i < taggedCount; i++ {
			d.readUnsignedVarInt() // tagID
			size := d.readUnsignedVarInt()

			// Just throw away the values for now
			d.read(int(size))
>>>>>>> 7baf3471
		}
	}

	msg = res.new()
	res.decode(d, valueOf(msg))
	d.discardAll()

	if err = d.err; err != nil {
		err = dontExpectEOF(err)
	}

	return
}

func WriteResponse(
	w io.Writer,
	apiVersion int16,
	correlationID int32,
	msg Message,
) error {
	apiKey := msg.ApiKey()

	if i := int(apiKey); i < 0 || i >= len(apiTypes) {
		return fmt.Errorf("unsupported api key: %d", i)
	}

	t := &apiTypes[apiKey]
	if t == nil {
		return fmt.Errorf("unsupported api: %s", apiNames[apiKey])
	}

	minVersion := t.minVersion()
	maxVersion := t.maxVersion()

	if apiVersion < minVersion || apiVersion > maxVersion {
		return fmt.Errorf(
			"unsupported %s version: v%d not in range v%d-v%d",
			apiKey,
			apiVersion,
			minVersion,
			maxVersion,
		)
	}

	r := &t.responses[apiVersion-minVersion]
	v := valueOf(msg)
	b := newPageBuffer()
	defer b.unref()

	e := &encoder{writer: b}
	e.writeInt32(0) // placeholder for the response size
	e.writeInt32(correlationID)
	r.encode(e, v)
	err := e.err

	if err == nil {
		size := packUint32(uint32(b.Size()) - 4)
		b.WriteAt(size[:], 0)
		_, err = b.WriteTo(w)
	}

	return err
}<|MERGE_RESOLUTION|>--- conflicted
+++ resolved
@@ -49,14 +49,6 @@
 	res := &t.responses[apiVersion-minVersion]
 
 	if res.flexible {
-<<<<<<< HEAD
-		// In the flexible case, there's room for tagged fields at the end
-		// of the response header. However, we don't currently implement
-		// anything to decode them.
-		tagBufferSize := int(d.readUnsignedVarInt())
-		if tagBufferSize > 0 {
-			d.read(tagBufferSize)
-=======
 		// In the flexible case, there's a tag buffer at the end of the response header
 		taggedCount := int(d.readUnsignedVarInt())
 		for i := 0; i < taggedCount; i++ {
@@ -65,7 +57,6 @@
 
 			// Just throw away the values for now
 			d.read(int(size))
->>>>>>> 7baf3471
 		}
 	}
 
