--- conflicted
+++ resolved
@@ -228,11 +228,7 @@
 			if maxVersion < 0 || tag.MaxVersion > maxVersion {
 				maxVersion = tag.MaxVersion
 			}
-<<<<<<< HEAD
-			if tag.TagID > -2 && tag.MinVersion > minFlexibleVersion {
-=======
 			if tag.TagID > -2 && (minFlexibleVersion < 0 || tag.MinVersion < minFlexibleVersion) {
->>>>>>> 7baf3471
 				minFlexibleVersion = tag.MinVersion
 			}
 			return true
@@ -273,15 +269,11 @@
 		tag := structTag{
 			MinVersion: -1,
 			MaxVersion: -1,
-<<<<<<< HEAD
-			TagID:      -2,
-=======
 
 			// Legitimate tag IDs can start at 0. We use -1 as a placeholder to indicate
 			// that the message type is flexible, so that leaves -2 as the default for
 			// indicating that there is no tag ID and the message is not flexible.
 			TagID: -2,
->>>>>>> 7baf3471
 		}
 
 		var err error
@@ -291,15 +283,10 @@
 				tag.MinVersion, err = parseVersion(s[4:])
 			case strings.HasPrefix(s, "max="):
 				tag.MaxVersion, err = parseVersion(s[4:])
-<<<<<<< HEAD
-			case strings.HasPrefix(s, "tagId="):
-				tag.TagID, err = strconv.Atoi(s[6:])
-=======
 			case s == "tag":
 				tag.TagID = -1
 			case strings.HasPrefix(s, "tag="):
 				tag.TagID, err = strconv.Atoi(s[4:])
->>>>>>> 7baf3471
 			case s == "compact":
 				tag.Compact = true
 			case s == "nullable":
