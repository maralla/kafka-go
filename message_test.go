--- conflicted
+++ resolved
@@ -1,11 +1,7 @@
 package kafka
 
 import (
-<<<<<<< HEAD
-=======
-	"bufio"
 	"math/rand"
->>>>>>> 5e37e048
 	"testing"
 	"time"
 )
